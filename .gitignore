--- conflicted
+++ resolved
@@ -1,9 +1,6 @@
 .env
 venv
-<<<<<<< HEAD
 *.pyc
 __pycache__/
-=======
 logs
-.log
->>>>>>> a329f65e
+.log